--- conflicted
+++ resolved
@@ -1,22 +1,8 @@
 --- 
 import Layout from '../../layouts/Layout.astro';
-<<<<<<< HEAD
-import NavigationPremium from '../../components/NavigationPremium.astro';
-import Footer from '../../components/Footer.astro';
-import { publications } from '../../data/publications.js';
-import HeroFinal from '../../components/HeroFinal.astro';
-import { legacyMetrics as metrics } from '../../data/metrics.ts';
-import Icon from '../../components/Icon.astro';
-import ResearchMetricsViz from '../../components/ResearchMetricsViz.astro';
-import InteractivePublicationViz from '../../components/InteractivePublicationViz.astro';
-import CollaborationNetworkViz from '../../components/CollaborationNetworkViz.astro';
-import ScientificImpactDashboard from '../../components/ScientificImpactDashboard.astro';
-import EnhancedResearchTimeline from '../../components/EnhancedResearchTimeline.astro';
-=======
 import Footer from '../../components/Footer.astro';
 import { publications } from '../../data/publications.js';
 import { metrics } from '../../data/metrics.ts';
->>>>>>> b95be4e6
 ---
 
 <Layout
@@ -24,66 +10,6 @@
   description="Biomedical engineer specializing in antimicrobial proteins, AAV vectors, and functional inclusion bodies."
   lang="en"
 >
-<<<<<<< HEAD
-  <NavigationPremium />
-  
-  <main id="main-content">
-    <!-- Hero Section -->
-    <div id="home">
-    <HeroFinal lang="en" />
-  </div>
-
-  <!-- About Section -->
-  <section id="about" class="section-lg bg-gray-950/20" role="region" aria-labelledby="about-heading">
-    <div class="container container-lg">
-      <div class="text-center mb-20">
-        <div class="inline-flex items-center gap-3 px-6 py-3 bg-blue-600/10 border border-blue-600/20 rounded-full mb-8">
-          <Icon name="location" size="sm" class="text-blue-400" />
-          <span class="text-blue-300 font-medium">Current Position</span>
-        </div>
-        <h2 id="about-heading" class="text-heading-xl mb-4">Research Scientist</h2>
-        <p class="text-body-xl text-gray-300 mb-6">Children's Medical Research Institute, Sydney</p>
-        <div class="w-24 h-1 bg-gradient-to-r from-red-600 to-red-400 mx-auto"></div>
-      </div>
-      
-      <div class="grid lg:grid-cols-2 gap-20 items-center max-w-6xl mx-auto">
-        <div class="space-y-8">
-          <div class="space-y-6">
-            <p class="text-body-xl text-gray-300 leading-relaxed">I'm a biotechnologist who believes proteins can solve our biggest medical challenges.</p>
-            <p class="text-body-lg text-gray-400 leading-relaxed">My research spans the intersection of <span class="text-red-400 font-semibold">computational design</span> and <span class="text-red-400 font-semibold">experimental validation</span>, developing antimicrobial proteins and viral vectors for next-generation therapeutics.</p>
-            <p class="text-body text-gray-400 leading-relaxed">Currently focusing on protein scaffolds that combat drug-resistant bacteria, inclusion bodies as smart biomaterials, and AAV vectors for precise gene delivery.</p>
-          </div>
-          
-          <div class="flex items-center gap-4 pt-6 text-caption text-gray-500">
-            <span>ORCID: 0000‑0002‑7393‑6200</span>
-            <div class="w-1 h-1 bg-red-500 rounded-full"></div>
-            <span>{metrics.citations} citations</span>
-          </div>
-        </div>
-        
-        <div class="relative">
-          <div class="absolute inset-0 bg-gradient-to-r from-red-600/20 to-transparent rounded-2xl transform rotate-2"></div>
-          <div class="relative bg-surface-elevated border border-gray-800 rounded-2xl p-8 shadow-2xl">
-            <h3 class="text-heading-md mb-8 text-white">Research Focus</h3>
-            <div class="grid gap-6">
-              <div class="flex items-center gap-4 p-4 bg-gray-800/50 rounded-xl">
-                <Icon name="molecule" size="lg" class="text-red-400 flex-shrink-0" />
-                <span class="text-body-sm font-medium text-gray-200">Antimicrobial Engineering</span>
-              </div>
-              <div class="flex items-center gap-4 p-4 bg-gray-800/50 rounded-xl">
-                <Icon name="cpu" size="lg" class="text-blue-400 flex-shrink-0" />
-                <span class="text-body-sm font-medium text-gray-200">Computational Design</span>
-              </div>
-              <div class="flex items-center gap-4 p-4 bg-gray-800/50 rounded-xl">
-                <Icon name="dna" size="lg" class="text-green-400 flex-shrink-0" />
-                <span class="text-body-sm font-medium text-gray-200">AAV Vector Development</span>
-              </div>
-              <div class="flex items-center gap-4 p-4 bg-gray-800/50 rounded-xl">
-                <Icon name="grid" size="lg" class="text-purple-400 flex-shrink-0" />
-                <span class="text-body-sm font-medium text-gray-200">Smart Biomaterials</span>
-              </div>
-            </div>
-=======
   <!-- Simple Navigation -->
   <nav class="fixed top-0 left-0 right-0 z-50 bg-black/80 backdrop-blur-sm border-b border-white/10">
     <div class="max-w-6xl mx-auto px-6 py-4 flex justify-between items-center">
@@ -172,52 +98,11 @@
               Developing inclusion bodies as functional biomaterials. Engineering leucine zipper-based aggregation 
               systems and exploring therapeutic applications of protein aggregates in biotechnology.
             </p>
->>>>>>> b95be4e6
-          </div>
-        </div>
-      </div>
-    </section>
-
-<<<<<<< HEAD
-  <!-- Key Research Section -->
-  <section id="research" class="section-lg bg-gray-900/30" role="region" aria-labelledby="research-heading">
-    <div class="container container-xl">
-      <div class="text-center mb-24">
-        <h2 id="research-heading" class="text-heading-xl mb-6">Key Research Impact</h2>
-        <div class="w-24 h-1 bg-gradient-to-r from-red-600 to-red-400 mx-auto mb-8"></div>
-        <p class="text-body-xl text-gray-300 max-w-3xl mx-auto">Advancing antimicrobial protein design and viral vector engineering through computational innovation and experimental precision.</p>
-      </div>
-      
-      <!-- Research Metrics Visualization -->
-      <ResearchMetricsViz lang="en" />
-    </div>
-  </section>
-
-  <!-- Publications Analytics Section -->
-  <section id="publications" class="section-lg bg-gray-950/20" role="region" aria-labelledby="publications-heading">
-    <div class="container container-xl">
-      <!-- Interactive Publication Visualization -->
-      <InteractivePublicationViz lang="en" />
-      
-      <!-- Academic Links -->
-      <div class="flex justify-center gap-6 mt-20">
-        <a href="https://scholar.google.com/citations?hl=fr&user=jYIZGT0AAAAJ" target="_blank" rel="noopener noreferrer" class="academic-link google-scholar inline-flex items-center gap-2 p-3 bg-gray-800/50 rounded-xl hover:bg-gray-800/70 transition-colors">
-          <Icon name="scholar" size="sm" class="flex-shrink-0" />
-          <span class="text-sm font-medium text-gray-300">Google Scholar</span>
-        </a>
-        <a href="https://orcid.org/0000-0002-7393-6200" target="_blank" rel="noopener noreferrer" class="academic-link orcid inline-flex items-center gap-2 p-3 bg-gray-800/50 rounded-xl hover:bg-gray-800/70 transition-colors">
-          <Icon name="orcid" size="sm" class="flex-shrink-0" />
-          <span class="text-sm font-medium text-gray-300">ORCID</span>
-        </a>
-        <a href="https://www.linkedin.com/in/ramonrocapinilla/" target="_blank" rel="noopener noreferrer" class="academic-link linkedin inline-flex items-center gap-2 p-3 bg-gray-800/50 rounded-xl hover:bg-gray-800/70 transition-colors">
-          <Icon name="linkedin" size="sm" class="flex-shrink-0" />
-          <span class="text-sm font-medium text-gray-300">LinkedIn</span>
-        </a>
-        <a href="https://github.com/RRocaP" target="_blank" rel="noopener noreferrer" class="academic-link github inline-flex items-center gap-2 p-3 bg-gray-800/50 rounded-xl hover:bg-gray-800/70 transition-colors">
-          <Icon name="github" size="sm" class="flex-shrink-0" />
-          <span class="text-sm font-medium text-gray-300">GitHub</span>
-        </a>
-=======
+          </div>
+        </div>
+      </div>
+    </section>
+
     <!-- Key Metrics -->
     <section class="py-16 bg-black">
       <div class="max-w-4xl mx-auto px-6">
@@ -299,76 +184,9 @@
             GitHub
           </a>
         </div>
->>>>>>> b95be4e6
-      </div>
-    </section>
-
-<<<<<<< HEAD
-  <!-- Collaboration Network Section -->
-  <section id="collaborations" class="section-lg bg-gray-900/30" role="region" aria-labelledby="collaborations-heading">
-    <div class="container container-xl">
-      <CollaborationNetworkViz lang="en" />
-    </div>
-  </section>
-
-  <!-- Scientific Impact Dashboard -->
-  <section id="impact" class="section-lg bg-gray-950/20" role="region" aria-labelledby="impact-heading">
-    <div class="container container-xl">
-      <ScientificImpactDashboard lang="en" />
-    </div>
-  </section>
-
-  <!-- Research Timeline -->
-  <section id="timeline" class="section-lg bg-gray-900/30" role="region" aria-labelledby="timeline-heading">
-    <div class="container container-xl">
-      <EnhancedResearchTimeline lang="en" />
-    </div>
-  </section>
-
-  <!-- Contact Section -->
-  <section id="contact" class="section-lg bg-gray-900/30" role="region" aria-labelledby="contact-heading">
-    <div class="container container-lg">
-      <div class="text-center mb-20">
-        <h2 id="contact-heading" class="text-heading-xl mb-6">Let's Collaborate</h2>
-        <div class="w-24 h-1 bg-gradient-to-r from-red-600 to-red-400 mx-auto mb-8"></div>
-        <p class="text-body-xl text-gray-300 max-w-2xl mx-auto">I welcome collaborations on antimicrobial protein design, viral vector systems, and computational approaches to therapeutic development.</p>
-      </div>
-      
-      <div class="grid md:grid-cols-3 gap-8 max-w-5xl mx-auto">
-        <div class="text-center p-10 bg-surface border border-gray-800 rounded-2xl">
-          <div class="w-16 h-16 bg-red-600/20 rounded-2xl flex items-center justify-center mx-auto mb-6">
-            <Icon name="email" size="xl" class="text-red-400" />
-          </div>
-          <h3 class="text-heading-sm mb-4 text-white">Email</h3>
-          <a href="mailto:ramon.rocap@gmail.com" class="text-body text-gray-300 hover:text-red-400 transition-colors break-all">ramon.rocap@gmail.com</a>
-        </div>
-        
-        <div class="text-center p-10 bg-surface border border-gray-800 rounded-2xl">
-          <div class="w-16 h-16 bg-blue-600/20 rounded-2xl flex items-center justify-center mx-auto mb-6">
-            <Icon name="location" size="xl" class="text-blue-400" />
-          </div>
-          <h3 class="text-heading-sm mb-4 text-white">Location</h3>
-          <p class="text-body text-gray-300">Children's Medical Research Institute<br>Sydney, Australia</p>
-        </div>
-        
-        <div class="text-center p-10 bg-surface border border-gray-800 rounded-2xl">
-          <div class="w-16 h-16 bg-green-600/20 rounded-2xl flex items-center justify-center mx-auto mb-6">
-            <Icon name="globe" size="xl" class="text-green-400" />
-          </div>
-          <h3 class="text-heading-sm mb-4 text-white">Connect</h3>
-          <div class="flex justify-center gap-3">
-            <a href="https://www.linkedin.com/in/ramonrocapinilla/" target="_blank" rel="noopener" aria-label="LinkedIn" class="p-3 bg-blue-700 hover:bg-blue-600 text-white rounded-xl transition-colors">
-              <Icon name="linkedin" size="md" />
-            </a>
-            <a href="https://github.com/RRocaP" target="_blank" rel="noopener" aria-label="GitHub" class="p-3 bg-gray-700 hover:bg-gray-600 text-white rounded-xl transition-colors">
-              <Icon name="github" size="md" />
-            </a>
-          </div>
-        </div>
-      </div>
-    </div>
-  </section>
-=======
+      </div>
+    </section>
+
     <!-- Contact -->
     <section id="contact" class="py-24 bg-black">
       <div class="max-w-4xl mx-auto px-6 text-center">
@@ -393,7 +211,6 @@
         </div>
       </div>
     </section>
->>>>>>> b95be4e6
   </main>
 
   <Footer />
