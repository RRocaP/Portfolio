---
import { seoManager, type SEOConfig } from '../utils/seoManager';
import PerformanceMonitor from '../components/PerformanceMonitor.astro';
import CoreWebVitalsOptimizer from '../components/CoreWebVitalsOptimizer.astro';
import ScrollAnimations from '../components/ScrollAnimations.astro';

export interface Props {
  title: string;
  description?: string;
  lang?: 'en' | 'es' | 'ca';
<<<<<<< HEAD
  type?: 'website' | 'article' | 'profile';
  image?: string;
  imageAlt?: string;
  keywords?: string[];
  author?: string;
  publishedTime?: string;
  modifiedTime?: string;
  section?: string;
  tags?: string[];
  noindex?: boolean;
  nofollow?: boolean;
  priority?: number;
  changefreq?: 'always' | 'hourly' | 'daily' | 'weekly' | 'monthly' | 'yearly' | 'never';
  breadcrumbs?: Array<{ name: string; url: string }>;
  customSchema?: Record<string, any>;
  pathname?: string;
}

const { 
  title, 
  description = 'Biomedical engineer and molecular biologist developing next-generation antimicrobial therapies through AI-driven protein engineering', 
  lang = 'en',
  type = 'website',
  image,
  imageAlt,
  keywords,
  author,
  publishedTime,
  modifiedTime,
  section,
  tags,
  noindex = false,
  nofollow = false,
  priority,
  changefreq,
  breadcrumbs,
  customSchema,
  pathname
} = Astro.props;

// Use provided pathname or fall back to Astro.url.pathname for backwards compatibility
const currentPathname = pathname || (typeof Astro !== 'undefined' && Astro.url ? Astro.url.pathname : '/');

const seoConfig: SEOConfig = {
  title,
  description,
  lang,
  canonical: seoManager.generateCanonicalUrl(currentPathname, lang),
  type,
  image,
  imageAlt,
  keywords,
  author,
  publishedTime,
  modifiedTime,
  section,
  tags,
  noindex,
  nofollow,
  priority,
  changefreq,
  breadcrumbs,
  schema: customSchema
};

const hreflangLinks = seoManager.generateHreflangLinks(currentPathname);
const seoHeadContent = seoManager.generateSEOHead(seoConfig);
=======
  /** Optional theme switch (default is navy across pages) */
  theme?: 'navy' | 'navy-gold';
}

const { title, lang = 'en', theme = 'navy' } = Astro.props;
>>>>>>> ac8120dd
---

<!DOCTYPE html>
<html lang={lang} data-theme={theme || undefined}>
  <head>
    <meta charset="UTF-8" />
    <link rel="icon" type="image/svg+xml" href="/favicon.svg" />
    <meta name="generator" content={Astro.generator} />
    
    <!-- SEO Meta Tags -->
    <Fragment set:html={seoManager.generateMetaTags(seoConfig)} />
    
    <!-- Hreflang Links -->
    {hreflangLinks.map(link => (
      <link rel="alternate" href={link.href} hreflang={link.hreflang} />
    ))}
    
    <!-- Structured Data -->
    <Fragment set:html={seoManager.generatePersonSchema()} />
    <Fragment set:html={seoManager.generateWebsiteSchema(seoConfig)} />
    
    {breadcrumbs && (
      <Fragment set:html={seoManager.generateBreadcrumbSchema(breadcrumbs)} />
    )}
    
    {customSchema && (
      <script type="application/ld+json" set:html={JSON.stringify(customSchema, null, 2)}></script>
    )}
    
    <!-- Open Graph Tags -->
    <Fragment set:html={seoManager.generateOpenGraphTags(seoConfig)} />
    
    <!-- Twitter Card Tags -->
    <Fragment set:html={seoManager.generateTwitterTags(seoConfig)} />
    
    <link rel="preconnect" href="https://fonts.googleapis.com">
    <link rel="preconnect" href="https://fonts.gstatic.com" crossorigin>
    <link rel="preload" as="style" href="https://fonts.googleapis.com/css2?family=Inter:wght@300;400;500;600;700&family=Outfit:wght@400;500;600;700;800&display=swap">
    <link href="https://fonts.googleapis.com/css2?family=Inter:wght@300;400;500;600;700&family=Outfit:wght@400;500;600;700;800&display=swap" rel="stylesheet" media="print" onload="this.media='all'">
    
<<<<<<< HEAD
    <!-- Inline Critical CSS - Above-the-fold performance -->
    <style>
      /* Critical Typography & Design System - Multilingual Optimized */
      :root{
        /* Color System */
        --catalan-red:#DA291C;--catalan-yellow:#FFD93D;--primary:#F5F5F5;--secondary:#D4D4D4;--tertiary:#B8B8B8;--accent-red:#EF4444;--accent-red-hover:#FF5555;--accent-red-bg:rgba(220,38,38,0.10);--accent-yellow:#FFD93D;--background:#0A0A0A;--background-alt:#171717;--background-card:#1E1E1E;--background-elevated:#252525;--background-rgb:10,10,10;--accent-red-rgb:220,38,38;--border:#333333;--border-light:#404040;--border-red:rgba(218,41,28,0.3);
        
        /* Typography System - Unified Font Stack */
        --font-primary:'Inter',-apple-system,BlinkMacSystemFont,'Segoe UI',Roboto,Oxygen,Ubuntu,Cantarell,sans-serif;
        --font-display:'Outfit','Inter',-apple-system,BlinkMacSystemFont,'Segoe UI',Roboto,sans-serif;
        --font-mono:'SF Mono',Monaco,'Cascadia Code','Roboto Mono',Consolas,'Courier New',monospace;
        
        /* Typography Scale - Major Third (1.25) + Fluid Sizing */
        --text-xs:0.75rem;--text-sm:0.875rem;--text-base:1rem;--text-lg:1.125rem;--text-xl:1.25rem;--text-2xl:1.5rem;--text-3xl:1.875rem;--text-4xl:2.25rem;--text-5xl:3rem;--text-6xl:4rem;
        
        /* Font Weights - Optimized for multilingual */
        --font-light:300;--font-normal:400;--font-medium:500;--font-semibold:600;--font-bold:700;--font-extrabold:800;
        
        /* Line Heights - Language Aware */
        --leading-none:1;--leading-tight:1.25;--leading-snug:1.375;--leading-normal:1.5;--leading-relaxed:1.625;--leading-loose:1.75;
        
        /* Letter Spacing - Typography Optimized */
        --tracking-tighter:-0.05em;--tracking-tight:-0.025em;--tracking-normal:0em;--tracking-wide:0.025em;--tracking-wider:0.05em;
        
        /* Spacing & Layout */
        --space-xs:0.5rem;--space-sm:1rem;--space-md:2rem;--space-lg:4rem;--space-xl:8rem;
        
        /* Animation */
        --anim-duration-fast:200ms;--anim-duration-base:300ms;--anim-duration-slow:500ms;--anim-easing-default:cubic-bezier(0.4,0,0.2,1);
        
        /* Glass Effect */
        --glass-bg:rgba(255,255,255,0.05);--glass-border:rgba(255,255,255,0.1);--glass-blur:16px;
        
        /* Z-Index */
        --z-base:0;--z-dropdown:100;--z-sticky:200;--z-modal:300;--z-toast:400;
      }
      
      /* Reset & Base */
      *{margin:0;padding:0;box-sizing:border-box}
      html{scroll-behavior:smooth;font-size:16px}
      
      /* Body Typography - Multilingual Optimized */
      body{
        font-family:var(--font-primary);
        font-weight:var(--font-normal);
        line-height:var(--leading-normal);
        color:var(--primary);
        background-color:var(--background);
        font-size:clamp(1rem,1.25vw,1.125rem);
        letter-spacing:var(--tracking-normal);
        -webkit-font-smoothing:antialiased;
        -moz-osx-font-smoothing:grayscale;
        text-rendering:optimizeLegibility;
      }
      
      /* Language-specific typography adjustments - Enhanced */
      body:lang(es),body:lang(ca){
        line-height:var(--leading-relaxed);
        word-spacing:0.02em;
        /* Improved text wrapping for multilingual content */
        overflow-wrap:break-word;
        word-wrap:break-word;
        hyphens:auto;
      }
      
      /* Standardized Heading Typography */
      h1,h2,h3,h4,h5,h6{
        font-family:var(--font-display);
        font-weight:var(--font-bold);
        line-height:var(--leading-tight);
        margin-bottom:1rem;
        letter-spacing:var(--tracking-tight);
        color:var(--primary);
      }
      
      /* Responsive heading scale */
      h1{font-size:clamp(2.25rem,6vw,4rem);font-weight:var(--font-extrabold)}
      h2{font-size:clamp(1.875rem,5vw,3rem);font-weight:var(--font-bold)}
      h3{font-size:clamp(1.5rem,4vw,2.25rem);font-weight:var(--font-semibold)}
      h4{font-size:clamp(1.25rem,3vw,1.875rem);font-weight:var(--font-semibold)}
      h5{font-size:clamp(1.125rem,2.5vw,1.25rem);font-weight:var(--font-medium)}
      h6{font-size:1rem;font-weight:var(--font-medium)}
      
      /* Language-specific heading optimizations - Design system aligned */
      h1:lang(es),h1:lang(ca){font-size:clamp(2rem,5.5vw,3.75rem);line-height:1.2;overflow-wrap:break-word;hyphens:auto}
      h2:lang(es),h2:lang(ca){font-size:clamp(1.75rem,4.5vw,2.75rem);line-height:1.2;overflow-wrap:break-word;hyphens:auto}
      h3:lang(es),h3:lang(ca){line-height:1.3;overflow-wrap:break-word;hyphens:auto}
      
      /* Ensure all headings can wrap properly */
      h1,h2,h3,h4,h5,h6{overflow-wrap:break-word;word-wrap:break-word;hyphens:auto;max-width:100%}
      
      /* Critical Components */
      .glass{background:var(--glass-bg);backdrop-filter:blur(var(--glass-blur));border:1px solid var(--glass-border)}
      .gpu-accelerated{transform:translateZ(0);backface-visibility:hidden;perspective:1000px}
      .will-change-transform{will-change:transform}
      .will-change-opacity{will-change:opacity}
      .will-change-auto{will-change:auto}
      
      /* Layout - Overflow protection */
      .container{max-width:min(1280px,100vw);margin:0 auto;padding:0 1.5rem;box-sizing:border-box;overflow-wrap:break-word}
      .section{padding:var(--space-xl) 0;position:relative}
      
      /* Navigation */
      .nav-premium{
        position:fixed;top:0;left:0;right:0;z-index:var(--z-sticky);
        background:radial-gradient(120% 100% at 50% -20%,rgba(15,15,15,0.75) 0%,rgba(10,10,10,0.7) 100%);
        backdrop-filter:blur(16px);border-bottom:1px solid rgba(255,255,255,0.05);
        transition:transform var(--anim-duration-base) var(--anim-easing-default);
        will-change:transform;
      }
      
      /* Hero */
      .hero-final{position:relative;min-height:100vh;display:flex;align-items:center;justify-content:center;background:var(--background);overflow:hidden}
      
      /* Buttons */
      .btn{
        padding:0.875rem 2rem;min-height:44px;font-size:1rem;font-weight:600;
        text-decoration:none;border-radius:8px;
        transition:all var(--anim-duration-base) var(--anim-easing-default);
        display:inline-flex;align-items:center;gap:0.75rem;
        position:relative;overflow:hidden;outline:none;cursor:pointer;border:none;
      }
      .btn:focus-visible{box-shadow:0 0 0 3px rgba(239,68,68,.45),0 0 0 5px rgba(255,255,255,.15)}
      .btn-primary{background:var(--accent-red);color:#FFFFFF;border:1px solid var(--accent-red);box-shadow:0 8px 30px rgba(220,38,38,0.25)}
      .btn-primary:hover{background:var(--accent-red-hover);box-shadow:0 10px 40px rgba(220,38,38,0.3);transform:translateY(-2px)}
      
      /* Responsive - Enhanced mobile support */
      @media(max-width:768px){
        .section{padding:var(--space-lg) 0}
        .container{padding:0 1rem;max-width:100vw}
        .btn{min-height:48px;min-width:48px}
        
        /* Mobile text wrapping */
        h1,h2,h3,h4,h5,h6{word-break:break-word;overflow-wrap:break-word;hyphens:auto}
      }
      
      /* Extra small screens */
      @media(max-width:480px){
        .container{padding:0 0.75rem}
        
        /* Most conservative text handling for small screens */
        h1:lang(es),h1:lang(ca){font-size:clamp(1.75rem,8vw,2.5rem)}
        h2:lang(es),h2:lang(ca){font-size:clamp(1.5rem,7vw,2rem)}
        h3:lang(es),h3:lang(ca){font-size:clamp(1.25rem,6vw,1.5rem)}
      }
      
      /* Accessibility */
      @media(prefers-reduced-motion:reduce){
        *{animation-duration:0.01ms!important;animation-iteration-count:1!important;transition-duration:0.01ms!important}
        html{scroll-behavior:auto}
      }
    </style>
    
    <!-- Optimized CSS Loading Strategy -->
    <!-- Core styles (essential) -->
    <link rel="preload" as="style" href="/Portfolio/styles/optimized-core.css" onload="this.onload=null;this.rel='stylesheet'">
=======
    /* Spacing */
    --space-xs: 0.5rem;
    --space-sm: 1rem;
    --space-md: 2rem;
    --space-lg: 4rem;
    --space-xl: 8rem;
  }

  /* Navy Theme Prototype (scoped by data-theme on <html>) */
  [data-theme='navy'] {
    /* Swap accent system to deep navy blues while preserving contrast */
    --accent-red: #1e40af; /* blue-800 */
    --accent-red-hover: #2563eb; /* blue-600 */
    --accent-red-bg: rgba(30, 64, 175, 0.12);
    --accent-yellow: #60a5fa; /* lighten for dual-tone accents */
    --accent-red-rgb: 30, 64, 175;

    /* Optional: slightly cooler neutrals for surfaces */
    --background: #070a12;
    --background-alt: #0d1320;
    --background-card: #11182a;
    --background-elevated: #131c2e;
    --border: #1f2a44;
    --border-light: #2a3a5f;
    --text-primary: #f3f6ff;
    --text-secondary: #d6def7;
    --text-light: #a8b4d9;
    --text-muted: #8a97bf;
  }

  /* Navy + Gold (complementary accent) */
  [data-theme='navy-gold'] {
    /* Keep the navy surface & border system */
    --background: #070a12;
    --background-alt: #0d1320;
    --background-card: #11182a;
    --background-elevated: #131c2e;
    --border: #1f2a44;
    --border-light: #2a3a5f;
    --text-primary: #f3f6ff;
    --text-secondary: #d6def7;
    --text-light: #a8b4d9;
    --text-muted: #8a97bf;

    /* Dual-accent: navy primary, gold secondary */
    --accent-red: #1e40af;        /* navy */
    --accent-red-hover: #2563eb;  /* brighter blue hover */
    --accent-red-bg: rgba(30, 64, 175, 0.12);
    --accent-yellow: #fbbf24;     /* gold/amber 400 */
    --accent-red-rgb: 30, 64, 175;
  }

  /* Custom Scrollbar */
  ::-webkit-scrollbar {
    width: 8px;
  }

  ::-webkit-scrollbar-track {
    background: var(--background-alt);
  }

  ::-webkit-scrollbar-thumb {
    background: var(--border);
    border-radius: 4px;
  }

  ::-webkit-scrollbar-thumb:hover {
    background: var(--tertiary);
  }

  * {
    margin: 0;
    padding: 0;
    box-sizing: border-box;
  }

  html {
    scroll-behavior: smooth;
  }

  body {
    font-family: var(--font-primary);
    font-weight: var(--font-weight-regular); /* Default body text to regular */
    line-height: 1.7; /* Increased line height for readability */
    color: var(--primary);
    background-color: var(--background);
    font-size: 17px; /* Slightly larger base font size */
    letter-spacing: -0.01em;
    -webkit-font-smoothing: antialiased;
    -moz-osx-font-smoothing: grayscale;
  }

  .skip-link {
    position: absolute;
    left: -999px;
    top: auto;
    width: 1px;
    height: 1px;
    overflow: hidden;
    z-index: 9999;
    background: var(--accent-red);
    color: var(--background);
    padding: 0.5rem 1rem;
    border-radius: 6px;
  }
  .skip-link:focus { left: 12px; top: 12px; width: auto; height: auto; }

  h1, h2, h3, h4, h5, h6 {
    font-family: var(--font-display);
    font-weight: 700;
    line-height: 1.15;
    margin-bottom: 1rem;
    letter-spacing: -0.01em;
    color: var(--primary);
  }

  h1 {
    font-size: clamp(2.5rem, 5vw, 4rem);
  }

  h2 {
    font-size: clamp(2rem, 4vw, 3rem);
  }

  h3 {
    font-size: clamp(1.5rem, 3vw, 2rem);
  }

  p {
    margin-bottom: 1.5rem; /* Increased paragraph spacing */
    line-height: 1.8; /* Increased line height for readability */
  }

  a {
    color: var(--primary);
    text-decoration: none;
    transition: all 0.2s ease-in-out; /* Smoother transitions */
    border-bottom: 1px solid transparent;
  }

  a:hover {
    color: var(--accent-red-hover); /* Enhanced hover color */
    border-color: var(--accent-red-hover); /* Stronger underline on hover */
    opacity: 1; /* Ensure full opacity */
    transform: translateY(-1px); /* Subtle lift effect */
  }

  .container {
    max-width: 1280px; /* Slightly wider container */
    margin: 0 auto;
    padding: 0 25px; /* Increased padding */
  }

  .section {
    padding: var(--space-xl) 0;
    position: relative; /* For potential background effects */
  }

  .accent-bar {
    width: 80px; /* Wider accent bar */
    height: 4px; /* Thicker accent bar */
    background: linear-gradient(90deg, var(--accent-red) 0%, var(--accent-yellow) 100%);
    margin: 1rem auto 2rem; /* Centered and more spacing */
    border-radius: 2px;
    opacity: 0.8;
  }
>>>>>>> ac8120dd

    <!-- Enhanced styles (progressive enhancement) -->
    <link rel="preload" as="style" href="/Portfolio/styles/optimized-enhanced.css" onload="this.onload=null;this.rel='stylesheet'" media="screen">

    <!-- Design tokens -->
    <link rel="preload" as="style" href="/Portfolio/styles/tokens.css" onload="this.onload=null;this.rel='stylesheet'">
    
    <!-- Accessibility styles -->
    <link rel="preload" as="style" href="/Portfolio/styles/optimized-accessibility.css" onload="this.onload=null;this.rel='stylesheet'">

    <noscript>
      <link rel="stylesheet" href="/Portfolio/styles/optimized-core.css">
      <link rel="stylesheet" href="/Portfolio/styles/optimized-enhanced.css">
      <link rel="stylesheet" href="/Portfolio/styles/optimized-accessibility.css">
    </noscript>
    <noscript>
      <link href="https://fonts.googleapis.com/css2?family=Inter:wght@300;400;500;600;700&family=Outfit:wght@400;500;600;700;800&display=swap" rel="stylesheet">
    </noscript>
  </head>
  <body>
    <!-- Core Web Vitals Optimizer - High Priority -->
    <CoreWebVitalsOptimizer />
    
    <a class="skip-link" href="#main" tabindex="0">Skip to main content</a>
    <main id="main" role="main" aria-label="Main content">
      <slot />
    </main>
    
    <!-- Scroll Animations - Low Priority -->
    <ScrollAnimations 
      enableMagneticButtons={true}
      enableScrollProgress={true}
      enableParallax={false}
    />
    
    <!-- Accessibility Controller - Critical -->
    <script>
      // Initialize accessibility controller as soon as possible
      import('/src/utils/accessibility-controller.ts')
        .then(({ default: AccessibilityController }) => {
          window.accessibilityController = new AccessibilityController({
            enableHighContrast: true,
            enableFocusManagement: true,
            enableScreenReaderOptimizations: true,
            enableReducedMotion: true,
            enableKeyboardNavigation: true,
            announcePageChanges: true
          });
        })
        .catch(console.warn);
    </script>

    <!-- Performance Monitor - Development Only -->
    <script>
      if (import.meta.env.DEV) {
        // Dynamically import the performance dashboard in development
        import('/src/components/PerformanceDashboard.tsx')
          .then(({ PerformanceDashboard }) => {
            import('react').then((React) => {
              import('react-dom/client').then((ReactDOM) => {
                const container = document.createElement('div');
                container.id = 'performance-dashboard-root';
                document.body.appendChild(container);
                
                const root = ReactDOM.createRoot(container);
                root.render(React.createElement(PerformanceDashboard));
              });
            });
          })
          .catch(console.warn);
      }
    </script>

    <!-- Performance Monitor Component -->
    <PerformanceMonitor />
  </body>
</html>
<|MERGE_RESOLUTION|>--- conflicted
+++ resolved
@@ -8,7 +8,6 @@
   title: string;
   description?: string;
   lang?: 'en' | 'es' | 'ca';
-<<<<<<< HEAD
   type?: 'website' | 'article' | 'profile';
   image?: string;
   imageAlt?: string;
@@ -25,6 +24,8 @@
   breadcrumbs?: Array<{ name: string; url: string }>;
   customSchema?: Record<string, any>;
   pathname?: string;
+  /** Optional theme switch (default is navy across pages) */
+  theme?: 'navy' | 'navy-gold';
 }
 
 const { 
@@ -46,7 +47,8 @@
   changefreq,
   breadcrumbs,
   customSchema,
-  pathname
+  pathname,
+  theme = 'navy'
 } = Astro.props;
 
 // Use provided pathname or fall back to Astro.url.pathname for backwards compatibility
@@ -76,13 +78,6 @@
 
 const hreflangLinks = seoManager.generateHreflangLinks(currentPathname);
 const seoHeadContent = seoManager.generateSEOHead(seoConfig);
-=======
-  /** Optional theme switch (default is navy across pages) */
-  theme?: 'navy' | 'navy-gold';
-}
-
-const { title, lang = 'en', theme = 'navy' } = Astro.props;
->>>>>>> ac8120dd
 ---
 
 <!DOCTYPE html>
@@ -123,7 +118,6 @@
     <link rel="preload" as="style" href="https://fonts.googleapis.com/css2?family=Inter:wght@300;400;500;600;700&family=Outfit:wght@400;500;600;700;800&display=swap">
     <link href="https://fonts.googleapis.com/css2?family=Inter:wght@300;400;500;600;700&family=Outfit:wght@400;500;600;700;800&display=swap" rel="stylesheet" media="print" onload="this.media='all'">
     
-<<<<<<< HEAD
     <!-- Inline Critical CSS - Above-the-fold performance -->
     <style>
       /* Critical Typography & Design System - Multilingual Optimized */
@@ -280,174 +274,6 @@
     <!-- Optimized CSS Loading Strategy -->
     <!-- Core styles (essential) -->
     <link rel="preload" as="style" href="/Portfolio/styles/optimized-core.css" onload="this.onload=null;this.rel='stylesheet'">
-=======
-    /* Spacing */
-    --space-xs: 0.5rem;
-    --space-sm: 1rem;
-    --space-md: 2rem;
-    --space-lg: 4rem;
-    --space-xl: 8rem;
-  }
-
-  /* Navy Theme Prototype (scoped by data-theme on <html>) */
-  [data-theme='navy'] {
-    /* Swap accent system to deep navy blues while preserving contrast */
-    --accent-red: #1e40af; /* blue-800 */
-    --accent-red-hover: #2563eb; /* blue-600 */
-    --accent-red-bg: rgba(30, 64, 175, 0.12);
-    --accent-yellow: #60a5fa; /* lighten for dual-tone accents */
-    --accent-red-rgb: 30, 64, 175;
-
-    /* Optional: slightly cooler neutrals for surfaces */
-    --background: #070a12;
-    --background-alt: #0d1320;
-    --background-card: #11182a;
-    --background-elevated: #131c2e;
-    --border: #1f2a44;
-    --border-light: #2a3a5f;
-    --text-primary: #f3f6ff;
-    --text-secondary: #d6def7;
-    --text-light: #a8b4d9;
-    --text-muted: #8a97bf;
-  }
-
-  /* Navy + Gold (complementary accent) */
-  [data-theme='navy-gold'] {
-    /* Keep the navy surface & border system */
-    --background: #070a12;
-    --background-alt: #0d1320;
-    --background-card: #11182a;
-    --background-elevated: #131c2e;
-    --border: #1f2a44;
-    --border-light: #2a3a5f;
-    --text-primary: #f3f6ff;
-    --text-secondary: #d6def7;
-    --text-light: #a8b4d9;
-    --text-muted: #8a97bf;
-
-    /* Dual-accent: navy primary, gold secondary */
-    --accent-red: #1e40af;        /* navy */
-    --accent-red-hover: #2563eb;  /* brighter blue hover */
-    --accent-red-bg: rgba(30, 64, 175, 0.12);
-    --accent-yellow: #fbbf24;     /* gold/amber 400 */
-    --accent-red-rgb: 30, 64, 175;
-  }
-
-  /* Custom Scrollbar */
-  ::-webkit-scrollbar {
-    width: 8px;
-  }
-
-  ::-webkit-scrollbar-track {
-    background: var(--background-alt);
-  }
-
-  ::-webkit-scrollbar-thumb {
-    background: var(--border);
-    border-radius: 4px;
-  }
-
-  ::-webkit-scrollbar-thumb:hover {
-    background: var(--tertiary);
-  }
-
-  * {
-    margin: 0;
-    padding: 0;
-    box-sizing: border-box;
-  }
-
-  html {
-    scroll-behavior: smooth;
-  }
-
-  body {
-    font-family: var(--font-primary);
-    font-weight: var(--font-weight-regular); /* Default body text to regular */
-    line-height: 1.7; /* Increased line height for readability */
-    color: var(--primary);
-    background-color: var(--background);
-    font-size: 17px; /* Slightly larger base font size */
-    letter-spacing: -0.01em;
-    -webkit-font-smoothing: antialiased;
-    -moz-osx-font-smoothing: grayscale;
-  }
-
-  .skip-link {
-    position: absolute;
-    left: -999px;
-    top: auto;
-    width: 1px;
-    height: 1px;
-    overflow: hidden;
-    z-index: 9999;
-    background: var(--accent-red);
-    color: var(--background);
-    padding: 0.5rem 1rem;
-    border-radius: 6px;
-  }
-  .skip-link:focus { left: 12px; top: 12px; width: auto; height: auto; }
-
-  h1, h2, h3, h4, h5, h6 {
-    font-family: var(--font-display);
-    font-weight: 700;
-    line-height: 1.15;
-    margin-bottom: 1rem;
-    letter-spacing: -0.01em;
-    color: var(--primary);
-  }
-
-  h1 {
-    font-size: clamp(2.5rem, 5vw, 4rem);
-  }
-
-  h2 {
-    font-size: clamp(2rem, 4vw, 3rem);
-  }
-
-  h3 {
-    font-size: clamp(1.5rem, 3vw, 2rem);
-  }
-
-  p {
-    margin-bottom: 1.5rem; /* Increased paragraph spacing */
-    line-height: 1.8; /* Increased line height for readability */
-  }
-
-  a {
-    color: var(--primary);
-    text-decoration: none;
-    transition: all 0.2s ease-in-out; /* Smoother transitions */
-    border-bottom: 1px solid transparent;
-  }
-
-  a:hover {
-    color: var(--accent-red-hover); /* Enhanced hover color */
-    border-color: var(--accent-red-hover); /* Stronger underline on hover */
-    opacity: 1; /* Ensure full opacity */
-    transform: translateY(-1px); /* Subtle lift effect */
-  }
-
-  .container {
-    max-width: 1280px; /* Slightly wider container */
-    margin: 0 auto;
-    padding: 0 25px; /* Increased padding */
-  }
-
-  .section {
-    padding: var(--space-xl) 0;
-    position: relative; /* For potential background effects */
-  }
-
-  .accent-bar {
-    width: 80px; /* Wider accent bar */
-    height: 4px; /* Thicker accent bar */
-    background: linear-gradient(90deg, var(--accent-red) 0%, var(--accent-yellow) 100%);
-    margin: 1rem auto 2rem; /* Centered and more spacing */
-    border-radius: 2px;
-    opacity: 0.8;
-  }
->>>>>>> ac8120dd
 
     <!-- Enhanced styles (progressive enhancement) -->
     <link rel="preload" as="style" href="/Portfolio/styles/optimized-enhanced.css" onload="this.onload=null;this.rel='stylesheet'" media="screen">
@@ -466,6 +292,22 @@
     <noscript>
       <link href="https://fonts.googleapis.com/css2?family=Inter:wght@300;400;500;600;700&family=Outfit:wght@400;500;600;700;800&display=swap" rel="stylesheet">
     </noscript>
+    
+    <!-- Theme overrides (navy + navy-gold) -->
+    <style>
+      [data-theme='navy']{
+        --accent-red:#1e40af; --accent-red-hover:#2563eb; --accent-red-bg:rgba(30,64,175,0.12);
+        --accent-yellow:#60a5fa; --accent-red-rgb:30,64,175;
+        --background:#070a12; --background-alt:#0d1320; --background-card:#11182a; --background-elevated:#131c2e;
+        --border:#1f2a44; --border-light:#2a3a5f; --text-primary:#f3f6ff; --text-secondary:#d6def7; --text-light:#a8b4d9; --text-muted:#8a97bf;
+      }
+      [data-theme='navy-gold']{
+        --background:#070a12; --background-alt:#0d1320; --background-card:#11182a; --background-elevated:#131c2e;
+        --border:#1f2a44; --border-light:#2a3a5f; --text-primary:#f3f6ff; --text-secondary:#d6def7; --text-light:#a8b4d9; --text-muted:#8a97bf;
+        --accent-red:#1e40af; --accent-red-hover:#2563eb; --accent-red-bg:rgba(30,64,175,0.12);
+        --accent-yellow:#fbbf24; --accent-red-rgb:30,64,175;
+      }
+    </style>
   </head>
   <body>
     <!-- Core Web Vitals Optimizer - High Priority -->
@@ -525,3 +367,338 @@
     <PerformanceMonitor />
   </body>
 </html>
+<!-- Removed stray global style block below; theme overrides are now in <head> -->
+<!--
+<style is:global>
+  :root {
+    /* Brand palette tuned for AA contrast */
+    --catalan-red: #DA291C;
+    --catalan-yellow: #FFD93D;
+
+    /* Base tokens */
+    --primary: #F5F5F5;
+    --secondary: #D4D4D4;
+    --tertiary: #A3A3A3;
+    --accent-red: #DC2626; /* primary red */
+    --accent-red-hover: #EF4444;
+    --accent-red-bg: rgba(220, 38, 38, 0.10);
+    --accent-yellow: #FFD93D;
+    --gradient-catalan: linear-gradient(135deg, var(--accent-red) 0%, var(--accent-yellow) 100%);
+
+    /* Background surfaces */
+    --background: #0A0A0A;
+    --background-alt: #171717;
+    --background-card: #1E1E1E;
+    --background-elevated: #252525;
+    /* RGB helpers */
+    --background-rgb: 10, 10, 10;
+    --accent-red-rgb: 220, 38, 38;
+
+    /* Borders */
+    --border: #333333; /* Dark borders */
+    --border-light: #404040; /* Lighter borders */
+    --border-red: rgba(218, 41, 28, 0.3); /* Red-tinted borders */
+    
+    /* Supporting colors for dark theme */
+    --text-primary: #ffffff;
+    --text-secondary: #e0e0e0;
+    --text-light: #b0b0b0;
+    --text-muted: #888888;
+    
+    /* Gradients */
+    --gradient-red: linear-gradient(135deg, #DA291C 0%, #FF3D3D 100%);
+    --gradient-dark: linear-gradient(135deg, #0a0a0a 0%, #1a1a1a 100%);
+    
+    /* Typography - Stylish Font Stack */
+    --font-primary: 'Inter', -apple-system, BlinkMacSystemFont, Segoe UI, Roboto, Helvetica, Arial, sans-serif;
+    --font-display: 'Outfit', -apple-system, BlinkMacSystemFont, Segoe UI, Roboto, Helvetica, Arial, sans-serif;
+    --font-mono: 'SF Mono', Monaco, 'Cascadia Code', monospace;
+    
+    --font-weight-extralight: 200;
+    --font-weight-light: 300;
+    --font-weight-regular: 400;
+    --font-weight-medium: 500;
+    --font-weight-semibold: 600;
+    --font-weight-bold: 700;
+    --font-weight-black: 900;
+    
+    /* Spacing */
+    --space-xs: 0.5rem;
+    --space-sm: 1rem;
+    --space-md: 2rem;
+    --space-lg: 4rem;
+    --space-xl: 8rem;
+  }
+
+  /* Navy Theme Prototype (scoped by data-theme on <html>) */
+  [data-theme='navy'] {
+    /* Swap accent system to deep navy blues while preserving contrast */
+    --accent-red: #1e40af; /* blue-800 */
+    --accent-red-hover: #2563eb; /* blue-600 */
+    --accent-red-bg: rgba(30, 64, 175, 0.12);
+    --accent-yellow: #60a5fa; /* lighten for dual-tone accents */
+    --accent-red-rgb: 30, 64, 175;
+
+    /* Optional: slightly cooler neutrals for surfaces */
+    --background: #070a12;
+    --background-alt: #0d1320;
+    --background-card: #11182a;
+    --background-elevated: #131c2e;
+    --border: #1f2a44;
+    --border-light: #2a3a5f;
+    --text-primary: #f3f6ff;
+    --text-secondary: #d6def7;
+    --text-light: #a8b4d9;
+    --text-muted: #8a97bf;
+  }
+
+  /* Navy + Gold (complementary accent) */
+  [data-theme='navy-gold'] {
+    /* Keep the navy surface & border system */
+    --background: #070a12;
+    --background-alt: #0d1320;
+    --background-card: #11182a;
+    --background-elevated: #131c2e;
+    --border: #1f2a44;
+    --border-light: #2a3a5f;
+    --text-primary: #f3f6ff;
+    --text-secondary: #d6def7;
+    --text-light: #a8b4d9;
+    --text-muted: #8a97bf;
+
+    /* Dual-accent: navy primary, gold secondary */
+    --accent-red: #1e40af;        /* navy */
+    --accent-red-hover: #2563eb;  /* brighter blue hover */
+    --accent-red-bg: rgba(30, 64, 175, 0.12);
+    --accent-yellow: #fbbf24;     /* gold/amber 400 */
+    --accent-red-rgb: 30, 64, 175;
+  }
+
+  /* Custom Scrollbar */
+  ::-webkit-scrollbar {
+    width: 8px;
+  }
+
+  ::-webkit-scrollbar-track {
+    background: var(--background-alt);
+  }
+
+  ::-webkit-scrollbar-thumb {
+    background: var(--border);
+    border-radius: 4px;
+  }
+
+  ::-webkit-scrollbar-thumb:hover {
+    background: var(--tertiary);
+  }
+
+  * {
+    margin: 0;
+    padding: 0;
+    box-sizing: border-box;
+  }
+
+  html {
+    scroll-behavior: smooth;
+  }
+
+  body {
+    font-family: var(--font-primary);
+    font-weight: var(--font-weight-regular); /* Default body text to regular */
+    line-height: 1.7; /* Increased line height for readability */
+    color: var(--primary);
+    background-color: var(--background);
+    font-size: 17px; /* Slightly larger base font size */
+    letter-spacing: -0.01em;
+    -webkit-font-smoothing: antialiased;
+    -moz-osx-font-smoothing: grayscale;
+  }
+
+  .skip-link {
+    position: absolute;
+    left: -999px;
+    top: auto;
+    width: 1px;
+    height: 1px;
+    overflow: hidden;
+    z-index: 9999;
+    background: var(--accent-red);
+    color: var(--background);
+    padding: 0.5rem 1rem;
+    border-radius: 6px;
+  }
+  .skip-link:focus { left: 12px; top: 12px; width: auto; height: auto; }
+
+  h1, h2, h3, h4, h5, h6 {
+    font-family: var(--font-display);
+    font-weight: 700;
+    line-height: 1.15;
+    margin-bottom: 1rem;
+    letter-spacing: -0.01em;
+    color: var(--primary);
+  }
+
+  h1 {
+    font-size: clamp(2.5rem, 5vw, 4rem);
+  }
+
+  h2 {
+    font-size: clamp(2rem, 4vw, 3rem);
+  }
+
+  h3 {
+    font-size: clamp(1.5rem, 3vw, 2rem);
+  }
+
+  p {
+    margin-bottom: 1.5rem; /* Increased paragraph spacing */
+    line-height: 1.8; /* Increased line height for readability */
+  }
+
+  a {
+    color: var(--primary);
+    text-decoration: none;
+    transition: all 0.2s ease-in-out; /* Smoother transitions */
+    border-bottom: 1px solid transparent;
+  }
+
+  a:hover {
+    color: var(--accent-red-hover); /* Enhanced hover color */
+    border-color: var(--accent-red-hover); /* Stronger underline on hover */
+    opacity: 1; /* Ensure full opacity */
+    transform: translateY(-1px); /* Subtle lift effect */
+  }
+
+  .container {
+    max-width: 1280px; /* Slightly wider container */
+    margin: 0 auto;
+    padding: 0 25px; /* Increased padding */
+  }
+
+  .section {
+    padding: var(--space-xl) 0;
+    position: relative; /* For potential background effects */
+  }
+
+  .accent-bar {
+    width: 80px; /* Wider accent bar */
+    height: 4px; /* Thicker accent bar */
+    background: linear-gradient(90deg, var(--accent-red) 0%, var(--accent-yellow) 100%);
+    margin: 1rem auto 2rem; /* Centered and more spacing */
+    border-radius: 2px;
+    opacity: 0.8;
+  }
+
+  @media (max-width: 768px) {
+    .section {
+      padding: var(--space-lg) 0;
+    }
+    .accent-bar {
+      width: 60px;
+      height: 3px;
+      margin: 0.8rem auto 1.5rem;
+    }
+  }
+
+  /* Dark Mode */
+  @media (prefers-color-scheme: dark) {
+    :root {
+      --primary: #EAEAEA;
+      --secondary: #BDBDBD;
+      --tertiary: #8C8C8C;
+      --background: #0A0A0A;
+      --background-alt: #141414;
+      --border: #2A2A2A;
+      --accent-red: #F03A3A;
+      --accent-yellow: #FFD93D;
+      --background-rgb: 10, 10, 10;
+      --accent-red-rgb: 240, 58, 58;
+    }
+    
+    body {
+      background: var(--background);
+      color: var(--primary);
+    }
+    
+    .navigation {
+      background: rgba(10, 10, 10, 0.95); /* Match new dark background */
+      box-shadow: 0 1px 0 rgba(255,255,255,.05);
+    }
+    
+    .timeline-card, .publication-card, .research-card, .contact-card, .protein-viewer-container {
+      background: var(--background-alt);
+      box-shadow: 0 2px 8px rgba(0, 0, 0, 0.4); /* Stronger shadow for depth */
+    }
+    
+    .footer {
+      background: var(--background-alt);
+      border-top-color: var(--border);
+    }
+    
+    .social-links a {
+      background: var(--background-alt);
+      border-color: var(--border);
+    }
+    
+    .social-links a:hover { background: rgba(var(--accent-red-rgb), 0.10); }
+    
+    a {
+      color: var(--primary); /* Default link color */
+    }
+    
+    a:hover {
+      color: var(--accent-red); /* Accent color on hover */
+    }
+    
+    .btn-primary {
+      background: var(--accent-red);
+      border-color: var(--accent-red);
+      color: var(--background); /* Text color for primary button */
+    }
+    
+    .btn-primary:hover { background: transparent; color: var(--accent-red); }
+
+    /* Unified minimal hero accent: single top-right red glow with gentle drift */
+    .hero-accent { position: absolute; inset: 0; z-index: -1; pointer-events: none; overflow: hidden; }
+    .hero-accent::before {
+      content: '';
+      position: absolute;
+      top: -12vh; right: -18vw;
+      width: 64vw; height: 64vw;
+      background:
+        radial-gradient(40% 50% at 48% 52%, rgba(var(--accent-red-rgb), 0.28) 0%, rgba(var(--accent-red-rgb), 0.14) 40%, rgba(0,0,0,0) 75%),
+        radial-gradient(12% 14% at 30% 70%, rgba(255,255,255,0.03) 0%, rgba(0,0,0,0) 100%);
+      filter: blur(80px);
+      transform: rotate(-6deg);
+      animation: slow-drift 12s ease-in-out infinite;
+    }
+    /* Subtle dark secondary shape (Claude-inspired), minimal */
+    .hero-accent::after {
+      content: '';
+      position: absolute;
+      bottom: -16vh; left: -20vw;
+      width: 52vw; height: 52vw;
+      background:
+        radial-gradient(40% 40% at 50% 50%, rgba(24,24,24, 0.75) 0%, rgba(0,0,0,0) 70%);
+      filter: blur(55px);
+      transform: rotate(1deg);
+      animation: slow-drift-2 18s ease-in-out infinite;
+    }
+    @media (prefers-reduced-motion: reduce) { .hero-accent::before, .hero-accent::after { animation: none; } }
+    @keyframes slow-drift {
+      0%   { transform: translate3d(0, 0, 0) rotate(-6deg); }
+      50%  { transform: translate3d(7px, -6px, 0) rotate(-4.8deg); }
+      100% { transform: translate3d(0, 0, 0) rotate(-6deg); }
+    }
+    @keyframes slow-drift-2 {
+      0%   { transform: translate3d(0, 0, 0) rotate(2deg); }
+      50%  { transform: translate3d(-6px, 7px, 0) rotate(3.2deg); }
+      100% { transform: translate3d(0, 0, 0) rotate(2deg); }
+    }
+    @media (max-width: 480px) {
+      .hero-accent::before { width: 80vw; height: 80vw; right: -30vw; top: -18vh; filter: blur(60px); }
+      .hero-accent::after { width: 60vw; height: 60vw; left: -30vw; bottom: -20vh; filter: blur(50px); }
+    }
+  }
+</style>
+-->