---
import '../styles/tailwind.css';

export interface Props {
  title: string;
  lang?: 'en' | 'es' | 'ca';
}

const { title, lang = 'en' } = Astro.props;
---

<!DOCTYPE html>
<html lang={lang}>
  <head>
    <meta charset="UTF-8" />
    <meta name="description" content="Ramon Roca Pinilla - Biomedical engineer and molecular biologist developing next-generation antimicrobial therapies" />
    <meta name="viewport" content="width=device-width, initial-scale=1.0" />
    <link rel="icon" type="image/svg+xml" href="/favicon.svg" />
    <meta name="generator" content={Astro.generator} />
    <title>{title}</title>
    <meta name="theme-color" content="#0A0A0A" />
    <link rel="alternate" href="https://RRocaP.github.io/Portfolio/en/" hreflang="en" />
    <link rel="alternate" href="https://RRocaP.github.io/Portfolio/es/" hreflang="es" />
    <link rel="alternate" href="https://RRocaP.github.io/Portfolio/ca/" hreflang="ca" />
    <link rel="alternate" href="https://RRocaP.github.io/Portfolio/en/" hreflang="x-default" />
    
    <!-- Structured Data for SEO -->
    <script type="application/ld+json">
    {
      "@context": "https://schema.org",
      "@type": "Person",
      "name": "Ramon Roca Pinilla",
      "jobTitle": "Biomedical Engineer & Molecular Biologist",
      "description": "Biomedical engineer and molecular biologist developing next-generation antimicrobial therapies through AI-driven protein engineering",
      "url": "https://rrocap.github.io/Portfolio/",
      "sameAs": [
        "https://www.linkedin.com/in/ramonrocapinilla/",
        "https://github.com/RRocaP",
        "https://orcid.org/0000-0002-7393-6200",
        "https://scholar.google.com/citations?hl=fr&user=jYIZGT0AAAAJ"
      ],
      "affiliation": {
        "@type": "Organization",
        "name": "Children's Medical Research Institute",
        "address": {
          "@type": "PostalAddress",
          "addressLocality": "Sydney",
          "addressCountry": "Australia"
        }
      },
      "alumniOf": [
        {
          "@type": "EducationalOrganization",
          "name": "Universitat Autònoma de Barcelona"
        },
        {
          "@type": "EducationalOrganization", 
          "name": "UC Irvine"
        }
      ],
      "knowsAbout": [
        "Biomedical Engineering",
        "Molecular Biology", 
        "Protein Engineering",
        "Antimicrobial Development",
        "AI-driven Drug Discovery",
        "Vector Systems"
      ]
    }
    </script>
    
    <!-- Open Graph / Facebook -->
    <meta property="og:type" content="website">
    <meta property="og:url" content="https://rrocap.github.io/Portfolio/">
    <meta property="og:title" content="Ramon Roca Pinilla - Biomedical Engineer & Molecular Biologist">
    <meta property="og:description" content="Developing next-generation antimicrobial therapies through AI-driven protein engineering">
    <meta property="og:image" content="https://rrocap.github.io/Portfolio/profile.jpg">
    
    <!-- Twitter -->
    <meta property="twitter:card" content="summary_large_image">
    <meta property="twitter:url" content="https://rrocap.github.io/Portfolio/">
    <meta property="twitter:title" content="Ramon Roca Pinilla - Biomedical Engineer & Molecular Biologist">
    <meta property="twitter:description" content="Developing next-generation antimicrobial therapies through AI-driven protein engineering">
    <meta property="twitter:image" content="https://rrocap.github.io/Portfolio/profile.jpg">
    
    <link rel="preconnect" href="https://fonts.googleapis.com">
    <link rel="preconnect" href="https://fonts.gstatic.com" crossorigin>
    <link href="https://fonts.googleapis.com/css2?family=Inter:wght@300;400;500;600;700&family=Outfit:wght@400;500;600;700;800&display=swap" rel="stylesheet">
  </head>
  <body>
    <a class="skip-link" href="#home">Skip to content</a>
<<<<<<< HEAD
    <div class="min-h-screen bg-background text-white">
      <slot />
    </div>
=======
    <slot />
>>>>>>> 1d6145e6
  </body>
</html>

<style is:global>
  :root {
    /* Brand palette tuned for AA contrast */
    --catalan-red: #DA291C;
    --catalan-yellow: #FFD93D;
<<<<<<< HEAD
=======

    /* Base tokens */
    --primary: #F5F5F5;
    --secondary: #D4D4D4;
    --tertiary: #A3A3A3;
    --accent-red: #DC2626; /* primary red */
    --accent-red-hover: #EF4444;
    --accent-red-bg: rgba(220, 38, 38, 0.10);
    --accent-yellow: #FFD93D;
    --gradient-catalan: linear-gradient(135deg, var(--accent-red) 0%, var(--accent-yellow) 100%);

    /* Background surfaces */
    --background: #0A0A0A;
    --background-alt: #171717;
    --background-card: #1E1E1E;
    --background-elevated: #252525;
    /* RGB helpers */
    --background-rgb: 10, 10, 10;
    --accent-red-rgb: 220, 38, 38;
>>>>>>> 1d6145e6

    /* Enhanced biological aesthetic - inspired by blood cells and molecular structures */
    --primary: #F8F9FA;
    --secondary: #DEE2E6;
    --tertiary: #ADB5BD;
    --accent-red: #DC143C; /* Deeper crimson like oxygenated blood */
    --accent-red-hover: #FF1744;
    --accent-red-bg: rgba(220, 20, 60, 0.12);
    --accent-red-subtle: rgba(220, 20, 60, 0.08);
    --accent-yellow: #FFD93D;
    --accent-molecular: #E91E63; /* Pink accent for molecular highlights */
    --gradient-catalan: linear-gradient(135deg, var(--accent-red) 0%, var(--accent-yellow) 100%);
    --gradient-blood: linear-gradient(135deg, #DC143C 0%, #8B0000 50%, #DC143C 100%);
    --gradient-molecular: linear-gradient(45deg, #DC143C 0%, #E91E63 50%, #FF1744 100%);

    /* Sophisticated dark surfaces with subtle molecular warmth */
    --background: #0D0D0D; /* Slightly warmer black */
    --background-alt: #1A1A1A; /* Charcoal with warmth */
    --background-card: #212121; /* Elevated card surface */
    --background-elevated: #2A2A2A; /* Highest elevation */
    --background-molecular: rgba(220, 20, 60, 0.03); /* Subtle red tint for special elements */
    --background-glass: rgba(13, 13, 13, 0.85); /* Glassmorphism effect */
    /* RGB helpers */
    --background-rgb: 13, 13, 13;
    --accent-red-rgb: 220, 20, 60;
    --accent-molecular-rgb: 233, 30, 99;

    /* Refined border system with molecular inspiration */
    --border: #353535; /* Subtle elevation */
    --border-light: #424242; /* Interactive elements */
    --border-elevated: #4A4A4A; /* Hover states */
    --border-red: rgba(220, 20, 60, 0.35); /* Crimson accents */
    --border-molecular: rgba(233, 30, 99, 0.25); /* Molecular pink */
    --border-glass: rgba(255, 255, 255, 0.08); /* Glassmorphism borders */
    
    /* Supporting colors for dark theme */
    --text-primary: #ffffff;
    --text-secondary: #e0e0e0;
    --text-light: #b0b0b0;
    --text-muted: #888888;
    
    /* Gradients */
    --gradient-red: linear-gradient(135deg, #DA291C 0%, #FF3D3D 100%);
    --gradient-dark: linear-gradient(135deg, #0a0a0a 0%, #1a1a1a 100%);
    
    /* Typography - Stylish Font Stack */
    --font-primary: 'Inter', -apple-system, BlinkMacSystemFont, Segoe UI, Roboto, Helvetica, Arial, sans-serif;
    --font-display: 'Outfit', -apple-system, BlinkMacSystemFont, Segoe UI, Roboto, Helvetica, Arial, sans-serif;
    --font-mono: 'SF Mono', Monaco, 'Cascadia Code', monospace;
    
    --font-weight-extralight: 200;
    --font-weight-light: 300;
    --font-weight-regular: 400;
    --font-weight-medium: 500;
    --font-weight-semibold: 600;
    --font-weight-bold: 700;
    --font-weight-black: 900;
    
    /* Spacing */
    --space-xs: 0.5rem;
    --space-sm: 1rem;
    --space-md: 2rem;
    --space-lg: 4rem;
    --space-xl: 8rem;
  }

  /* Custom Scrollbar */
  ::-webkit-scrollbar {
    width: 8px;
  }

  ::-webkit-scrollbar-track {
    background: var(--background-alt);
  }

  ::-webkit-scrollbar-thumb {
    background: var(--border);
    border-radius: 4px;
  }

  ::-webkit-scrollbar-thumb:hover {
    background: var(--tertiary);
  }

  * {
    margin: 0;
    padding: 0;
    box-sizing: border-box;
  }

  html {
    scroll-behavior: smooth;
  }

  body {
    font-family: var(--font-primary);
    font-weight: var(--font-weight-regular); /* Default body text to regular */
    line-height: 1.7; /* Increased line height for readability */
    color: var(--primary);
    background-color: var(--background);
    font-size: 17px; /* Slightly larger base font size */
    letter-spacing: -0.01em;
    -webkit-font-smoothing: antialiased;
    -moz-osx-font-smoothing: grayscale;
  }

  .skip-link {
    position: absolute;
    left: -999px;
    top: auto;
    width: 1px;
    height: 1px;
    overflow: hidden;
    z-index: 9999;
    background: var(--accent-red);
    color: var(--background);
    padding: 0.5rem 1rem;
    border-radius: 6px;
  }
  .skip-link:focus { left: 12px; top: 12px; width: auto; height: auto; }

  h1, h2, h3, h4, h5, h6 {
    font-family: var(--font-display);
    font-weight: 700;
    line-height: 1.15;
    margin-bottom: 1rem;
    letter-spacing: -0.01em;
    color: var(--primary);
  }

  h1 {
    font-size: clamp(2.5rem, 5vw, 4rem);
  }

  h2 {
    font-size: clamp(2rem, 4vw, 3rem);
  }

  h3 {
    font-size: clamp(1.5rem, 3vw, 2rem);
  }

  p {
    margin-bottom: 1.5rem; /* Increased paragraph spacing */
    line-height: 1.8; /* Increased line height for readability */
  }

  a {
    color: var(--primary);
    text-decoration: none;
    transition: all 0.2s ease-in-out; /* Smoother transitions */
    border-bottom: 1px solid transparent;
  }

  a:hover {
    color: var(--accent-red-hover); /* Enhanced hover color */
    border-color: var(--accent-red-hover); /* Stronger underline on hover */
    opacity: 1; /* Ensure full opacity */
    transform: translateY(-1px); /* Subtle lift effect */
  }

  .container {
    max-width: 1280px; /* Slightly wider container */
    margin: 0 auto;
    padding: 0 25px; /* Increased padding */
  }

  .section {
    padding: var(--space-xl) 0;
    position: relative; /* For potential background effects */
  }

  .accent-bar {
    width: 80px; /* Wider accent bar */
    height: 4px; /* Thicker accent bar */
    background: linear-gradient(90deg, var(--accent-red) 0%, var(--accent-yellow) 100%);
    margin: 1rem auto 2rem; /* Centered and more spacing */
    border-radius: 2px;
    opacity: 0.8;
  }

  @media (max-width: 768px) {
    .section {
      padding: var(--space-lg) 0;
    }
    .accent-bar {
      width: 60px;
      height: 3px;
      margin: 0.8rem auto 1.5rem;
    }
  }

  /* Enhanced Dark Mode with sophisticated molecular palette */
  @media (prefers-color-scheme: dark) {
    :root {
<<<<<<< HEAD
      --primary: #F0F0F0;
      --secondary: #C1C1C1;
      --tertiary: #909090;
      --background: #0D0D0D;
      --background-alt: #1A1A1A;
      --background-card: #212121;
      --background-elevated: #2A2A2A;
      --border: #353535;
      --accent-red: #FF1744; /* Brighter red for dark mode */
      --accent-yellow: #FFD93D;
      --accent-molecular: #E91E63;
      --background-rgb: 13, 13, 13;
      --accent-red-rgb: 255, 23, 68;
      --accent-molecular-rgb: 233, 30, 99;
=======
      --primary: #EAEAEA;
      --secondary: #BDBDBD;
      --tertiary: #8C8C8C;
      --background: #0A0A0A;
      --background-alt: #141414;
      --border: #2A2A2A;
      --accent-red: #F03A3A;
      --accent-yellow: #FFD93D;
      --background-rgb: 10, 10, 10;
      --accent-red-rgb: 240, 58, 58;
>>>>>>> 1d6145e6
    }
    
    body {
      background: var(--background);
      color: var(--primary);
    }
    
    .navigation {
      background: rgba(10, 10, 10, 0.95); /* Match new dark background */
      box-shadow: 0 1px 0 rgba(255,255,255,.05);
    }
    
    .timeline-card, .publication-card, .research-card, .contact-card, .protein-viewer-container {
      background: var(--background-alt);
      box-shadow: 0 2px 8px rgba(0, 0, 0, 0.4); /* Stronger shadow for depth */
    }
    
    .footer {
      background: var(--background-alt);
      border-top-color: var(--border);
    }
    
    .social-links a {
      background: var(--background-alt);
      border-color: var(--border);
    }
    
    .social-links a:hover { background: rgba(var(--accent-red-rgb), 0.10); }
    
    a {
      color: var(--primary); /* Default link color */
    }
    
    a:hover {
      color: var(--accent-red); /* Accent color on hover */
    }
    
    .btn-primary {
      background: var(--accent-red);
      border-color: var(--accent-red);
      color: var(--background); /* Text color for primary button */
    }
    
    .btn-primary:hover { background: transparent; color: var(--accent-red); }

    /* Unified minimal hero accent: single top-right red glow with gentle drift */
    .hero-accent { position: absolute; inset: 0; z-index: -1; pointer-events: none; overflow: hidden; }
    .hero-accent::before {
      content: '';
      position: absolute;
      top: -12vh; right: -18vw;
      width: 64vw; height: 64vw;
      background:
        radial-gradient(40% 50% at 48% 52%, rgba(var(--accent-red-rgb), 0.28) 0%, rgba(var(--accent-red-rgb), 0.14) 40%, rgba(0,0,0,0) 75%),
        radial-gradient(12% 14% at 30% 70%, rgba(255,255,255,0.03) 0%, rgba(0,0,0,0) 100%);
      filter: blur(80px);
      transform: rotate(-6deg);
      animation: slow-drift 12s ease-in-out infinite;
    }
    /* Subtle dark secondary shape (Claude-inspired), minimal */
    .hero-accent::after {
      content: '';
      position: absolute;
      bottom: -16vh; left: -20vw;
      width: 52vw; height: 52vw;
      background:
        radial-gradient(40% 40% at 50% 50%, rgba(24,24,24, 0.75) 0%, rgba(0,0,0,0) 70%);
      filter: blur(55px);
      transform: rotate(1deg);
      animation: slow-drift-2 18s ease-in-out infinite;
    }
    @media (prefers-reduced-motion: reduce) { .hero-accent::before, .hero-accent::after { animation: none; } }
    @keyframes slow-drift {
      0%   { transform: translate3d(0, 0, 0) rotate(-6deg); }
      50%  { transform: translate3d(7px, -6px, 0) rotate(-4.8deg); }
      100% { transform: translate3d(0, 0, 0) rotate(-6deg); }
    }
    @keyframes slow-drift-2 {
      0%   { transform: translate3d(0, 0, 0) rotate(2deg); }
      50%  { transform: translate3d(-6px, 7px, 0) rotate(3.2deg); }
      100% { transform: translate3d(0, 0, 0) rotate(2deg); }
    }
    @media (max-width: 480px) {
      .hero-accent::before { width: 80vw; height: 80vw; right: -30vw; top: -18vh; filter: blur(60px); }
      .hero-accent::after { width: 60vw; height: 60vw; left: -30vw; bottom: -20vh; filter: blur(50px); }
    }
    
    /* Stylish About Text Layout */
    .about-text-styled {
      max-width: 900px;
      margin: 0 auto;
    }
    
    .about-intro {
      margin-bottom: 3rem;
    }
    
    .about-title {
      display: flex;
      align-items: center;
      gap: 1rem;
      margin-bottom: 1.5rem;
      font-size: 1.25rem;
      font-weight: 600;
    }
    
    .title-accent {
      color: var(--red-500);
      position: relative;
      padding-left: 0.5rem;
    }
    
    .title-accent::before {
      content: '';
      position: absolute;
      left: 0;
      top: 50%;
      transform: translateY(-50%);
      width: 3px;
      height: 100%;
      background: var(--red-500);
    }
    
    .title-line {
      flex: 1;
      height: 1px;
      background: linear-gradient(90deg, var(--red-500) 0%, transparent 100%);
    }
    
    .about-content-grid {
      display: flex;
      flex-direction: column;
      gap: 2rem;
      margin: 3rem 0;
    }
    
    .content-block {
      display: flex;
      align-items: center;
      gap: 1.5rem;
      animation-delay: var(--delay, 0s);
    }
    
    .content-block p {
      margin: 0;
      text-align: left;
      line-height: 1.7;
      color: rgba(255, 255, 255, 0.85);
    }
    
    .content-block.align-left {
      padding-left: 0;
    }
    
    .content-block.align-right {
      flex-direction: row-reverse;
      padding-left: 15%;
    }
    
    @media (min-width: 768px) {
      .content-block.align-right {
        padding-left: 25%;
      }
    }
    
    .block-accent {
      width: 4px;
      height: 60px;
      background: linear-gradient(180deg, var(--red-500) 0%, var(--red-600) 100%);
      flex-shrink: 0;
      position: relative;
    }
    
    .block-accent::after {
      content: '';
      position: absolute;
      top: 50%;
      left: 50%;
      transform: translate(-50%, -50%);
      width: 12px;
      height: 12px;
      background: var(--red-500);
      border-radius: 50%;
      box-shadow: 0 0 20px rgba(220, 38, 38, 0.5);
    }
    
    .verification-note {
      margin-top: 3rem;
      padding: 0;
      background: transparent;
      border: none;
    }
    
    .verification-note p {
      margin: 0;
      text-align: justify;
      color: rgba(255, 255, 255, 0.5);
      font-size: 0.875rem;
    }
    
    .about-text-styled .lead {
      font-size: 1.125rem;
      line-height: 1.6;
      color: rgba(255, 255, 255, 0.9);
      margin-bottom: 0;
    }
    
    /* Remove old justified text styles */
    .about-text p {
      text-align: left !important;
    }
  }
</style><|MERGE_RESOLUTION|>--- conflicted
+++ resolved
@@ -1,6 +1,4 @@
 ---
-import '../styles/tailwind.css';
-
 export interface Props {
   title: string;
   lang?: 'en' | 'es' | 'ca';
@@ -89,13 +87,7 @@
   </head>
   <body>
     <a class="skip-link" href="#home">Skip to content</a>
-<<<<<<< HEAD
-    <div class="min-h-screen bg-background text-white">
-      <slot />
-    </div>
-=======
     <slot />
->>>>>>> 1d6145e6
   </body>
 </html>
 
@@ -104,8 +96,6 @@
     /* Brand palette tuned for AA contrast */
     --catalan-red: #DA291C;
     --catalan-yellow: #FFD93D;
-<<<<<<< HEAD
-=======
 
     /* Base tokens */
     --primary: #F5F5F5;
@@ -125,41 +115,11 @@
     /* RGB helpers */
     --background-rgb: 10, 10, 10;
     --accent-red-rgb: 220, 38, 38;
->>>>>>> 1d6145e6
-
-    /* Enhanced biological aesthetic - inspired by blood cells and molecular structures */
-    --primary: #F8F9FA;
-    --secondary: #DEE2E6;
-    --tertiary: #ADB5BD;
-    --accent-red: #DC143C; /* Deeper crimson like oxygenated blood */
-    --accent-red-hover: #FF1744;
-    --accent-red-bg: rgba(220, 20, 60, 0.12);
-    --accent-red-subtle: rgba(220, 20, 60, 0.08);
-    --accent-yellow: #FFD93D;
-    --accent-molecular: #E91E63; /* Pink accent for molecular highlights */
-    --gradient-catalan: linear-gradient(135deg, var(--accent-red) 0%, var(--accent-yellow) 100%);
-    --gradient-blood: linear-gradient(135deg, #DC143C 0%, #8B0000 50%, #DC143C 100%);
-    --gradient-molecular: linear-gradient(45deg, #DC143C 0%, #E91E63 50%, #FF1744 100%);
-
-    /* Sophisticated dark surfaces with subtle molecular warmth */
-    --background: #0D0D0D; /* Slightly warmer black */
-    --background-alt: #1A1A1A; /* Charcoal with warmth */
-    --background-card: #212121; /* Elevated card surface */
-    --background-elevated: #2A2A2A; /* Highest elevation */
-    --background-molecular: rgba(220, 20, 60, 0.03); /* Subtle red tint for special elements */
-    --background-glass: rgba(13, 13, 13, 0.85); /* Glassmorphism effect */
-    /* RGB helpers */
-    --background-rgb: 13, 13, 13;
-    --accent-red-rgb: 220, 20, 60;
-    --accent-molecular-rgb: 233, 30, 99;
-
-    /* Refined border system with molecular inspiration */
-    --border: #353535; /* Subtle elevation */
-    --border-light: #424242; /* Interactive elements */
-    --border-elevated: #4A4A4A; /* Hover states */
-    --border-red: rgba(220, 20, 60, 0.35); /* Crimson accents */
-    --border-molecular: rgba(233, 30, 99, 0.25); /* Molecular pink */
-    --border-glass: rgba(255, 255, 255, 0.08); /* Glassmorphism borders */
+
+    /* Borders */
+    --border: #333333; /* Dark borders */
+    --border-light: #404040; /* Lighter borders */
+    --border-red: rgba(218, 41, 28, 0.3); /* Red-tinted borders */
     
     /* Supporting colors for dark theme */
     --text-primary: #ffffff;
@@ -318,25 +278,9 @@
     }
   }
 
-  /* Enhanced Dark Mode with sophisticated molecular palette */
+  /* Dark Mode */
   @media (prefers-color-scheme: dark) {
     :root {
-<<<<<<< HEAD
-      --primary: #F0F0F0;
-      --secondary: #C1C1C1;
-      --tertiary: #909090;
-      --background: #0D0D0D;
-      --background-alt: #1A1A1A;
-      --background-card: #212121;
-      --background-elevated: #2A2A2A;
-      --border: #353535;
-      --accent-red: #FF1744; /* Brighter red for dark mode */
-      --accent-yellow: #FFD93D;
-      --accent-molecular: #E91E63;
-      --background-rgb: 13, 13, 13;
-      --accent-red-rgb: 255, 23, 68;
-      --accent-molecular-rgb: 233, 30, 99;
-=======
       --primary: #EAEAEA;
       --secondary: #BDBDBD;
       --tertiary: #8C8C8C;
@@ -347,7 +291,6 @@
       --accent-yellow: #FFD93D;
       --background-rgb: 10, 10, 10;
       --accent-red-rgb: 240, 58, 58;
->>>>>>> 1d6145e6
     }
     
     body {
@@ -434,130 +377,5 @@
       .hero-accent::before { width: 80vw; height: 80vw; right: -30vw; top: -18vh; filter: blur(60px); }
       .hero-accent::after { width: 60vw; height: 60vw; left: -30vw; bottom: -20vh; filter: blur(50px); }
     }
-    
-    /* Stylish About Text Layout */
-    .about-text-styled {
-      max-width: 900px;
-      margin: 0 auto;
-    }
-    
-    .about-intro {
-      margin-bottom: 3rem;
-    }
-    
-    .about-title {
-      display: flex;
-      align-items: center;
-      gap: 1rem;
-      margin-bottom: 1.5rem;
-      font-size: 1.25rem;
-      font-weight: 600;
-    }
-    
-    .title-accent {
-      color: var(--red-500);
-      position: relative;
-      padding-left: 0.5rem;
-    }
-    
-    .title-accent::before {
-      content: '';
-      position: absolute;
-      left: 0;
-      top: 50%;
-      transform: translateY(-50%);
-      width: 3px;
-      height: 100%;
-      background: var(--red-500);
-    }
-    
-    .title-line {
-      flex: 1;
-      height: 1px;
-      background: linear-gradient(90deg, var(--red-500) 0%, transparent 100%);
-    }
-    
-    .about-content-grid {
-      display: flex;
-      flex-direction: column;
-      gap: 2rem;
-      margin: 3rem 0;
-    }
-    
-    .content-block {
-      display: flex;
-      align-items: center;
-      gap: 1.5rem;
-      animation-delay: var(--delay, 0s);
-    }
-    
-    .content-block p {
-      margin: 0;
-      text-align: left;
-      line-height: 1.7;
-      color: rgba(255, 255, 255, 0.85);
-    }
-    
-    .content-block.align-left {
-      padding-left: 0;
-    }
-    
-    .content-block.align-right {
-      flex-direction: row-reverse;
-      padding-left: 15%;
-    }
-    
-    @media (min-width: 768px) {
-      .content-block.align-right {
-        padding-left: 25%;
-      }
-    }
-    
-    .block-accent {
-      width: 4px;
-      height: 60px;
-      background: linear-gradient(180deg, var(--red-500) 0%, var(--red-600) 100%);
-      flex-shrink: 0;
-      position: relative;
-    }
-    
-    .block-accent::after {
-      content: '';
-      position: absolute;
-      top: 50%;
-      left: 50%;
-      transform: translate(-50%, -50%);
-      width: 12px;
-      height: 12px;
-      background: var(--red-500);
-      border-radius: 50%;
-      box-shadow: 0 0 20px rgba(220, 38, 38, 0.5);
-    }
-    
-    .verification-note {
-      margin-top: 3rem;
-      padding: 0;
-      background: transparent;
-      border: none;
-    }
-    
-    .verification-note p {
-      margin: 0;
-      text-align: justify;
-      color: rgba(255, 255, 255, 0.5);
-      font-size: 0.875rem;
-    }
-    
-    .about-text-styled .lead {
-      font-size: 1.125rem;
-      line-height: 1.6;
-      color: rgba(255, 255, 255, 0.9);
-      margin-bottom: 0;
-    }
-    
-    /* Remove old justified text styles */
-    .about-text p {
-      text-align: left !important;
-    }
   }
 </style>