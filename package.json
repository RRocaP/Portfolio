--- conflicted
+++ resolved
@@ -5,34 +5,22 @@
   "scripts": {
     "dev": "astro dev",
     "start": "astro dev",
-    "build": "astro build && npm run build:optimize",
-    "build:optimize": "node optimize-build.js",
+    "build": "astro build",
     "preview": "astro preview",
     "astro": "astro",
     "lint": "eslint src",
     "typecheck": "astro check",
     "analyze": "npm run build && npx webpack-bundle-analyzer dist/stats.json",
-<<<<<<< HEAD
-    "audit:contrast": "pa11y dist/index.html --reporter cli",
-    "deploy": "npm run build && gh-pages -d dist"
-=======
     "test:content": "./scripts/test-content.sh"
->>>>>>> d63c05d8
   },
   "dependencies": {
     "@astrojs/mdx": "^3.1.9",
     "@astrojs/react": "^3.6.2",
-<<<<<<< HEAD
-    "@astrojs/sitemap": "^3.1.6",
-    "@astrojs/tailwind": "^5.1.0",
-    "astro": "^4.14.2",
-=======
     "@astrojs/sitemap": "^3.2.1",
     "@astrojs/tailwind": "^5.1.3",
     "@fontsource-variable/inter": "^5.2.6",
     "@fontsource-variable/playfair-display": "^5.2.6",
     "astro": "^4.16.18",
->>>>>>> d63c05d8
     "d3": "^7.9.0",
     "react": "^18.3.1",
     "react-dom": "^18.3.1",
